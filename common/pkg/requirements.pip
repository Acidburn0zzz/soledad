simplejson
u1db

<<<<<<< HEAD
=======
# leap deps -- bump me!
leap.common>=0.7.0

>>>>>>> 9fb1c47c
# XXX -- fix me!
# oauth is not strictly needed by us, but we need it until u1db adds it to its
# release as a dep.
oauth<|MERGE_RESOLUTION|>--- conflicted
+++ resolved
@@ -1,12 +1,9 @@
 simplejson
 u1db
 
-<<<<<<< HEAD
-=======
 # leap deps -- bump me!
 leap.common>=0.7.0
 
->>>>>>> 9fb1c47c
 # XXX -- fix me!
 # oauth is not strictly needed by us, but we need it until u1db adds it to its
 # release as a dep.
