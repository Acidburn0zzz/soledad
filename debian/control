Source: soledad
Section: python
Priority: optional
Maintainer: Micah Anderson <micah@debian.org>
Build-Depends: python-setuptools (>= 0.6b3), python-all (>= 2.6.6-3), debhelper (>= 9)
Standards-Version: 3.9.6

Package: soledad-server
Architecture: all
<<<<<<< HEAD
Depends: ${misc:Depends}, ${python:Depends}, python-configparser, python-couchdb,
 python-simplejson, python-oauth, python-u1db, python-routes, python-openssl,
 soledad-common (>= 0.5.0), python-six, python-twisted-web (>= 13.0.0-1~bpo70+1),
 sudo
=======
Depends: ${misc:Depends}, ${python:Depends}, python-configparser, python-couchdb, 
 python-simplejson, python-oauth, python-u1db, python-routes, python-openssl, 
 soledad-common (>= 0.8.0), python-six, python-twisted-web (>= 13.0.0-1~bpo70+1)
>>>>>>> 4ca54421
Description: Synchronization of locally encrypted data among devices (server files)
 Soledad is the part of LEAP that allows application data to be securely
 shared among devices. It provides, to other parts of the LEAP client, an
 API for data storage and sync.
 .
 This package contains the server components.

Package: soledad-common
Architecture: all
Depends: ${misc:Depends}, ${python:Depends}, python-simplejson, python-oauth, python-u1db,
 python-six
Description: Synchronization of locally encrypted data among devices (common files)
 Soledad is the part of LEAP that allows application data to be securely
 shared among devices. It provides, to other parts of the LEAP client, an
 API for data storage and sync.
 .
 This package contains the common soledad libraries. For the server, see the
 soledad-server package

Package: soledad-client
Architecture: all
Depends: ${misc:Depends}, ${python:Depends}, python-sqlcipher (>= 2.6.3.3+b1),
<<<<<<< HEAD
 python-simplejson, python-oauth, python-u1db, python-scrypt,
 python-dirspec, python-pycryptopp (>= 0.6.0.20120313-1~), soledad-common,
 python-chardet, python-twisted-core (>= 13.0.0)
=======
 python-simplejson, python-oauth, python-u1db, python-scrypt, 
 python-dirspec, soledad-common, python-chardet,
 python-twisted-core (>= 13.0.0)
>>>>>>> 4ca54421
Description: Synchronization of locally encrypted data among devices (client files)
 Soledad is the part of LEAP that allows application data to be securely
 shared among devices. It provides, to other parts of the LEAP client, an
 API for data storage and sync.
 .
 This package contains the soledad client.<|MERGE_RESOLUTION|>--- conflicted
+++ resolved
@@ -7,16 +7,10 @@
 
 Package: soledad-server
 Architecture: all
-<<<<<<< HEAD
 Depends: ${misc:Depends}, ${python:Depends}, python-configparser, python-couchdb,
  python-simplejson, python-oauth, python-u1db, python-routes, python-openssl,
- soledad-common (>= 0.5.0), python-six, python-twisted-web (>= 13.0.0-1~bpo70+1),
+ soledad-common (>= 0.8.0), python-six, python-twisted-web (>= 13.0.0-1~bpo70+1),
  sudo
-=======
-Depends: ${misc:Depends}, ${python:Depends}, python-configparser, python-couchdb, 
- python-simplejson, python-oauth, python-u1db, python-routes, python-openssl, 
- soledad-common (>= 0.8.0), python-six, python-twisted-web (>= 13.0.0-1~bpo70+1)
->>>>>>> 4ca54421
 Description: Synchronization of locally encrypted data among devices (server files)
  Soledad is the part of LEAP that allows application data to be securely
  shared among devices. It provides, to other parts of the LEAP client, an
@@ -39,15 +33,9 @@
 Package: soledad-client
 Architecture: all
 Depends: ${misc:Depends}, ${python:Depends}, python-sqlcipher (>= 2.6.3.3+b1),
-<<<<<<< HEAD
  python-simplejson, python-oauth, python-u1db, python-scrypt,
- python-dirspec, python-pycryptopp (>= 0.6.0.20120313-1~), soledad-common,
- python-chardet, python-twisted-core (>= 13.0.0)
-=======
- python-simplejson, python-oauth, python-u1db, python-scrypt, 
  python-dirspec, soledad-common, python-chardet,
  python-twisted-core (>= 13.0.0)
->>>>>>> 4ca54421
 Description: Synchronization of locally encrypted data among devices (client files)
  Soledad is the part of LEAP that allows application data to be securely
  shared among devices. It provides, to other parts of the LEAP client, an
