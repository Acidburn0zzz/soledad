--- conflicted
+++ resolved
@@ -2,33 +2,10 @@
 u1db
 scrypt
 pycryptopp
-<<<<<<< HEAD
 
 # cchardet not packaged, we need python-chardet from the
 # repos instead.
 chardet
-=======
-cchardet
->>>>>>> 20966f78
 zope.proxy
 twisted
-
-<<<<<<< HEAD
-#
-# leap deps
-#
-
-leap.soledad.common>=0.6.0
-
-#
-# XXX things to fix yet:
-#
-
-# this is not strictly needed by us, but we need it
-# until u1db adds it to its release as a dep.
-=======
-# XXX -- fix me!
-# oauth is not strictly needed by us, but we need it until u1db adds it to its
-# release as a dep.
->>>>>>> 20966f78
 oauth