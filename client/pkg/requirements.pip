#pysqlcipher>2.6.3
u1db
scrypt
<<<<<<< HEAD
pycryptopp
=======
cchardet
zope.proxy
twisted
>>>>>>> d5974f61

# cchardet not packaged, we need python-chardet from the
# repos instead.
chardet
zope.proxy
#twisted  # we handle specific packages in debian/control
oauth<|MERGE_RESOLUTION|>--- conflicted
+++ resolved
@@ -1,17 +1,6 @@
 #pysqlcipher>2.6.3
 u1db
 scrypt
-<<<<<<< HEAD
-pycryptopp
-=======
 cchardet
 zope.proxy
-twisted
->>>>>>> d5974f61
-
-# cchardet not packaged, we need python-chardet from the
-# repos instead.
-chardet
-zope.proxy
-#twisted  # we handle specific packages in debian/control
 oauth