--- conflicted
+++ resolved
@@ -2,15 +2,8 @@
 u1db
 routes
 PyOpenSSL
-<<<<<<< HEAD
-twisted>=12.3.0
+
 Beaker
 couchdb
-=======
-#twisted  # we don't want all twisted deps in deb!
-#pinned for wheezy compatibility
-Beaker==1.6.3 #wheezy
-couchdb==0.8 #wheezy
->>>>>>> 470868f6
 
 oauth