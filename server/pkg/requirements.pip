--- conflicted
+++ resolved
@@ -4,11 +4,8 @@
 routes
 PyOpenSSL
 twisted
-<<<<<<< HEAD
-=======
 Beaker
 
->>>>>>> 4de93f47
 # XXX -- fix me!
 # oauth is not strictly needed by us, but we need it until u1db adds it to its
 # release as a dep.
